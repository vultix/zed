[package]
name = "extensions_ui"
version = "0.1.0"
edition = "2021"
publish = false
license = "GPL-3.0-or-later"

[lints]
workspace = true

[lib]
path = "src/extensions_ui.rs"

[dependencies]
anyhow.workspace = true
assistant_slash_command.workspace = true
client.workspace = true
collections.workspace = true
context_servers.workspace = true
db.workspace = true
editor.workspace = true
extension.workspace = true
extension_host.workspace = true
fs.workspace = true
fuzzy.workspace = true
gpui.workspace = true
indexed_docs.workspace = true
language.workspace = true
log.workspace = true
lsp.workspace = true
num-format.workspace = true
picker.workspace = true
project.workspace = true
release_channel.workspace = true
semantic_version.workspace = true
serde.workspace = true
settings.workspace = true
smallvec.workspace = true
snippet_provider.workspace = true
theme.workspace = true
ui.workspace = true
util.workspace = true
<<<<<<< HEAD
vim_settings.workspace = true
wasmtime-wasi.workspace = true
=======
vim_mode_setting.workspace = true
>>>>>>> 23321be2
workspace.workspace = true
zed_actions.workspace = true

[dev-dependencies]
editor = { workspace = true, features = ["test-support"] }<|MERGE_RESOLUTION|>--- conflicted
+++ resolved
@@ -40,12 +40,7 @@
 theme.workspace = true
 ui.workspace = true
 util.workspace = true
-<<<<<<< HEAD
 vim_settings.workspace = true
-wasmtime-wasi.workspace = true
-=======
-vim_mode_setting.workspace = true
->>>>>>> 23321be2
 workspace.workspace = true
 zed_actions.workspace = true
 
