use crate::StatusItemView;
use gpui::{
    elements::*, impl_actions, platform::CursorStyle, AnyViewHandle, AppContext, Entity,
    RenderContext, Subscription, View, ViewContext, ViewHandle,
};
use serde::Deserialize;
use settings::Settings;
use std::{cell::RefCell, rc::Rc};
use theme::Theme;

pub trait SidebarItem: View {
    fn should_activate_item_on_event(&self, _: &Self::Event, _: &AppContext) -> bool {
        false
    }
    fn should_show_badge(&self, cx: &AppContext) -> bool;
    fn contains_focused_view(&self, _: &AppContext) -> bool {
        false
    }
}

pub trait SidebarItemHandle {
    fn id(&self) -> usize;
    fn should_show_badge(&self, cx: &AppContext) -> bool;
    fn is_focused(&self, cx: &AppContext) -> bool;
    fn to_any(&self) -> AnyViewHandle;
}

impl<T> SidebarItemHandle for ViewHandle<T>
where
    T: SidebarItem,
{
    fn id(&self) -> usize {
        self.id()
    }

    fn should_show_badge(&self, cx: &AppContext) -> bool {
        self.read(cx).should_show_badge(cx)
    }

    fn is_focused(&self, cx: &AppContext) -> bool {
        ViewHandle::is_focused(&self, cx) || self.read(cx).contains_focused_view(cx)
    }

    fn to_any(&self) -> AnyViewHandle {
        self.into()
    }
}

impl Into<AnyViewHandle> for &dyn SidebarItemHandle {
    fn into(self) -> AnyViewHandle {
        self.to_any()
    }
}

pub struct Sidebar {
    side: Side,
    items: Vec<Item>,
    is_open: bool,
    active_item_ix: usize,
    actual_width: Rc<RefCell<f32>>,
    custom_width: Rc<RefCell<f32>>,
}

#[derive(Clone, Copy, Debug, Deserialize, PartialEq)]
pub enum Side {
    Left,
    Right,
}

struct Item {
    icon_path: &'static str,
    tooltip: String,
    view: Rc<dyn SidebarItemHandle>,
    _subscriptions: [Subscription; 2],
}

pub struct SidebarButtons {
    sidebar: ViewHandle<Sidebar>,
}

#[derive(Clone, Debug, Deserialize, PartialEq)]
pub struct ToggleSidebarItem {
    pub side: Side,
    pub item_index: usize,
}

impl_actions!(workspace, [ToggleSidebarItem]);

impl Sidebar {
    pub fn new(side: Side) -> Self {
        Self {
            side,
            items: Default::default(),
            active_item_ix: 0,
            is_open: false,
            actual_width: Rc::new(RefCell::new(260.)),
            custom_width: Rc::new(RefCell::new(260.)),
        }
    }

    pub fn is_open(&self) -> bool {
        self.is_open
    }

    pub fn active_item_ix(&self) -> usize {
        self.active_item_ix
    }

    pub fn set_open(&mut self, open: bool, cx: &mut ViewContext<Self>) {
        if open != self.is_open {
            self.is_open = open;
            cx.notify();
        }
    }

    pub fn toggle_open(&mut self, cx: &mut ViewContext<Self>) {
        if self.is_open {}
        self.is_open = !self.is_open;
        cx.notify();
    }

    pub fn add_item<T: SidebarItem>(
        &mut self,
        icon_path: &'static str,
        tooltip: String,
        view: ViewHandle<T>,
        cx: &mut ViewContext<Self>,
    ) {
        let subscriptions = [
            cx.observe(&view, |_, _, cx| cx.notify()),
            cx.subscribe(&view, |this, view, event, cx| {
                if view.read(cx).should_activate_item_on_event(event, cx) {
                    if let Some(ix) = this
                        .items
                        .iter()
                        .position(|item| item.view.id() == view.id())
                    {
                        this.activate_item(ix, cx);
                    }
                }
            }),
        ];
        self.items.push(Item {
            icon_path,
            tooltip,
            view: Rc::new(view),
            _subscriptions: subscriptions,
        });
        cx.notify()
    }

    pub fn activate_item(&mut self, item_ix: usize, cx: &mut ViewContext<Self>) {
        self.active_item_ix = item_ix;
        cx.notify();
    }

    pub fn toggle_item(&mut self, item_ix: usize, cx: &mut ViewContext<Self>) {
        if self.active_item_ix == item_ix {
            self.is_open = false;
        } else {
            self.active_item_ix = item_ix;
        }
        cx.notify();
    }

    pub fn active_item(&self) -> Option<&Rc<dyn SidebarItemHandle>> {
        if self.is_open {
            self.items.get(self.active_item_ix).map(|item| &item.view)
        } else {
            None
        }
    }

    fn render_resize_handle(&self, theme: &Theme, cx: &mut RenderContext<Self>) -> ElementBox {
        let actual_width = self.actual_width.clone();
        let custom_width = self.custom_width.clone();
        let side = self.side;
        MouseEventHandler::new::<Self, _, _>(side as usize, cx, |_, _| {
            Empty::new()
                .contained()
                .with_style(theme.workspace.sidebar_resize_handle)
                .boxed()
        })
        .with_padding(Padding {
            left: 4.,
            right: 4.,
            ..Default::default()
        })
        .with_cursor_style(CursorStyle::ResizeLeftRight)
        .on_mouse_down(|_, _| {}) // This prevents the mouse down event from being propagated elsewhere
<<<<<<< HEAD
        .on_drag(move |delta, _, cx| {
=======
        .on_drag(move |old_position, new_position, cx| {
            let delta = new_position.x() - old_position.x();
>>>>>>> a564f34d
            let prev_width = *actual_width.borrow();
            *custom_width.borrow_mut() = 0f32
                .max(match side {
                    Side::Left => prev_width + delta,
                    Side::Right => prev_width - delta,
                })
                .round();

            cx.notify();
        })
        .boxed()
    }
}

impl Entity for Sidebar {
    type Event = ();
}

impl View for Sidebar {
    fn ui_name() -> &'static str {
        "Sidebar"
    }

    fn render(&mut self, cx: &mut RenderContext<Self>) -> ElementBox {
        let theme = cx.global::<Settings>().theme.clone();
        if let Some(active_item) = self.active_item() {
            let mut container = Flex::row();
            if matches!(self.side, Side::Right) {
                container.add_child(self.render_resize_handle(&theme, cx));
            }

            container.add_child(
                Hook::new(
                    ChildView::new(active_item.to_any())
                        .constrained()
                        .with_max_width(*self.custom_width.borrow())
                        .boxed(),
                )
                .on_after_layout({
                    let actual_width = self.actual_width.clone();
                    move |size, _| *actual_width.borrow_mut() = size.x()
                })
                .flex(1., false)
                .boxed(),
            );
            if matches!(self.side, Side::Left) {
                container.add_child(self.render_resize_handle(&theme, cx));
            }
            container.boxed()
        } else {
            Empty::new().boxed()
        }
    }
}

impl SidebarButtons {
    pub fn new(sidebar: ViewHandle<Sidebar>, cx: &mut ViewContext<Self>) -> Self {
        cx.observe(&sidebar, |_, _, cx| cx.notify()).detach();
        Self { sidebar }
    }
}

impl Entity for SidebarButtons {
    type Event = ();
}

impl View for SidebarButtons {
    fn ui_name() -> &'static str {
        "SidebarToggleButton"
    }

    fn render(&mut self, cx: &mut RenderContext<Self>) -> ElementBox {
        let theme = &cx.global::<Settings>().theme;
        let tooltip_style = theme.tooltip.clone();
        let theme = &theme.workspace.status_bar.sidebar_buttons;
        let sidebar = self.sidebar.read(cx);
        let item_style = theme.item;
        let badge_style = theme.badge;
        let active_ix = sidebar.active_item_ix;
        let is_open = sidebar.is_open;
        let side = sidebar.side;
        let group_style = match side {
            Side::Left => theme.group_left,
            Side::Right => theme.group_right,
        };
        let items = sidebar
            .items
            .iter()
            .map(|item| (item.icon_path, item.tooltip.clone(), item.view.clone()))
            .collect::<Vec<_>>();
        Flex::row()
            .with_children(items.into_iter().enumerate().map(
                |(ix, (icon_path, tooltip, item_view))| {
                    let action = ToggleSidebarItem {
                        side,
                        item_index: ix,
                    };
                    MouseEventHandler::new::<Self, _, _>(ix, cx, move |state, cx| {
                        let is_active = is_open && ix == active_ix;
                        let style = item_style.style_for(state, is_active);
                        Stack::new()
                            .with_child(Svg::new(icon_path).with_color(style.icon_color).boxed())
                            .with_children(if !is_active && item_view.should_show_badge(cx) {
                                Some(
                                    Empty::new()
                                        .collapsed()
                                        .contained()
                                        .with_style(badge_style)
                                        .aligned()
                                        .bottom()
                                        .right()
                                        .boxed(),
                                )
                            } else {
                                None
                            })
                            .constrained()
                            .with_width(style.icon_size)
                            .with_height(style.icon_size)
                            .contained()
                            .with_style(style.container)
                            .boxed()
                    })
                    .with_cursor_style(CursorStyle::PointingHand)
                    .on_click({
                        let action = action.clone();
                        move |_, _, cx| cx.dispatch_action(action.clone())
                    })
                    .with_tooltip::<Self, _>(
                        ix,
                        tooltip,
                        Some(Box::new(action)),
                        tooltip_style.clone(),
                        cx,
                    )
                    .boxed()
                },
            ))
            .contained()
            .with_style(group_style)
            .boxed()
    }
}

impl StatusItemView for SidebarButtons {
    fn set_active_pane_item(
        &mut self,
        _: Option<&dyn crate::ItemHandle>,
        _: &mut ViewContext<Self>,
    ) {
    }
}<|MERGE_RESOLUTION|>--- conflicted
+++ resolved
@@ -188,12 +188,8 @@
         })
         .with_cursor_style(CursorStyle::ResizeLeftRight)
         .on_mouse_down(|_, _| {}) // This prevents the mouse down event from being propagated elsewhere
-<<<<<<< HEAD
-        .on_drag(move |delta, _, cx| {
-=======
         .on_drag(move |old_position, new_position, cx| {
             let delta = new_position.x() - old_position.x();
->>>>>>> a564f34d
             let prev_width = *actual_width.borrow();
             *custom_width.borrow_mut() = 0f32
                 .max(match side {
