//! Vim support for Zed.

#[cfg(test)]
mod test;

mod change_list;
mod command;
mod digraph;
mod indent;
mod insert;
mod mode_indicator;
mod motion;
mod normal;
mod object;
mod replace;
mod rewrap;
mod state;
mod surrounds;
mod visual;

use collections::HashMap;
use editor::{
    movement::{self, FindRange},
    Anchor, Bias, Editor, EditorEvent, EditorMode, ToPoint,
};
use gpui::{
    actions, impl_actions, Action, AppContext, Axis, Entity, EventEmitter, KeyContext,
    KeystrokeEvent, Render, Subscription, View, ViewContext, WeakView,
};
use insert::{NormalBefore, TemporaryNormal};
use language::{CursorShape, Point, Selection, SelectionGoal, TransactionId};
pub use mode_indicator::ModeIndicator;
use motion::Motion;
use normal::search::SearchSubmit;
use serde::Deserialize;
use settings::{update_settings_file, Settings, SettingsStore};
use state::{Mode, Operator, RecordedSelection, SearchState, VimGlobals};
use std::{mem, ops::Range, sync::Arc};
use surrounds::SurroundsType;
<<<<<<< HEAD
use ui::{IntoElement, VisualContext};
use vim_settings::{VimModeSetting, VimSettings};
use workspace::{self, Pane, Workspace};
=======
use theme::ThemeSettings;
use ui::{px, IntoElement, VisualContext};
use vim_mode_setting::VimModeSetting;
use workspace::{self, Pane, ResizeIntent, Workspace};
>>>>>>> 5f6b200d

use crate::state::ReplayableAction;

/// Used to resize the current pane
#[derive(Clone, Deserialize, PartialEq)]
pub struct ResizePane(pub ResizeIntent);

/// An Action to Switch between modes
#[derive(Clone, Deserialize, PartialEq)]
pub struct SwitchMode(pub Mode);

/// PushOperator is used to put vim into a "minor" mode,
/// where it's waiting for a specific next set of keystrokes.
/// For example 'd' needs a motion to complete.
#[derive(Clone, Deserialize, PartialEq)]
pub struct PushOperator(pub Operator);

/// Number is used to manage vim's count. Pushing a digit
/// multiplis the current value by 10 and adds the digit.
#[derive(Clone, Deserialize, PartialEq)]
struct Number(usize);

#[derive(Clone, Deserialize, PartialEq)]
struct SelectRegister(String);

actions!(
    vim,
    [
        ClearOperators,
        Tab,
        Enter,
        Object,
        InnerObject,
        FindForward,
        FindBackward,
<<<<<<< HEAD
        Sneak,
        SneakBackward,
        OpenDefaultKeymap
=======
        OpenDefaultKeymap,
        MaximizePane,
        ResetPaneSizes,
>>>>>>> 5f6b200d
    ]
);

// in the workspace namespace so it's not filtered out when vim is disabled.
actions!(workspace, [ToggleVimMode]);

impl_actions!(
    vim,
    [ResizePane, SwitchMode, PushOperator, Number, SelectRegister]
);

/// Initializes the `vim` crate.
pub fn init(cx: &mut AppContext) {
    vim_settings::init(cx);
    VimGlobals::register(cx);

    cx.observe_new_views(|editor: &mut Editor, cx| Vim::register(editor, cx))
        .detach();

    cx.observe_new_views(|workspace: &mut Workspace, _| {
        workspace.register_action(|workspace, _: &ToggleVimMode, cx| {
            let fs = workspace.app_state().fs.clone();
            let currently_enabled = Vim::enabled(cx);
            update_settings_file::<VimModeSetting>(fs, cx, move |setting, _| {
                *setting = Some(!currently_enabled)
            })
        });

        workspace.register_action(|_, _: &OpenDefaultKeymap, cx| {
            cx.emit(workspace::Event::OpenBundledFile {
                text: settings::vim_keymap(),
                title: "Default Vim Bindings",
                language: "JSON",
            });
        });

        workspace.register_action(|workspace, _: &ResetPaneSizes, cx| {
            workspace.reset_pane_sizes(cx);
        });

        workspace.register_action(|workspace, _: &MaximizePane, cx| {
            let pane = workspace.active_pane();
            let Some(size) = workspace.bounding_box_for_pane(&pane) else {
                return;
            };

            let theme = ThemeSettings::get_global(cx);
            let height = theme.buffer_font_size(cx) * theme.buffer_line_height.value();

            let desired_size = if let Some(count) = Vim::take_count(cx) {
                height * count
            } else {
                px(10000.)
            };
            workspace.resize_pane(Axis::Vertical, desired_size - size.size.height, cx)
        });

        workspace.register_action(|workspace, action: &ResizePane, cx| {
            let count = Vim::take_count(cx).unwrap_or(1) as f32;
            let theme = ThemeSettings::get_global(cx);
            let Ok(font_id) = cx.text_system().font_id(&theme.buffer_font) else {
                return;
            };
            let Ok(width) = cx
                .text_system()
                .advance(font_id, theme.buffer_font_size(cx), 'm')
            else {
                return;
            };
            let height = theme.buffer_font_size(cx) * theme.buffer_line_height.value();

            let (axis, amount) = match action.0 {
                ResizeIntent::Lengthen => (Axis::Vertical, height),
                ResizeIntent::Shorten => (Axis::Vertical, height * -1.),
                ResizeIntent::Widen => (Axis::Horizontal, width.width),
                ResizeIntent::Narrow => (Axis::Horizontal, width.width * -1.),
            };

            workspace.resize_pane(axis, amount * count, cx);
        });

        workspace.register_action(|workspace, _: &SearchSubmit, cx| {
            let vim = workspace
                .focused_pane(cx)
                .read(cx)
                .active_item()
                .and_then(|item| item.act_as::<Editor>(cx))
                .and_then(|editor| editor.read(cx).addon::<VimAddon>().cloned());
            let Some(vim) = vim else { return };
            vim.view
                .update(cx, |_, cx| cx.defer(|vim, cx| vim.search_submit(cx)))
        });
    })
    .detach();
}

#[derive(Clone)]
pub(crate) struct VimAddon {
    pub(crate) view: View<Vim>,
}

impl editor::Addon for VimAddon {
    fn extend_key_context(&self, key_context: &mut KeyContext, cx: &AppContext) {
        self.view.read(cx).extend_key_context(key_context, cx)
    }

    fn to_any(&self) -> &dyn std::any::Any {
        self
    }
}

/// The state pertaining to Vim mode.
pub(crate) struct Vim {
    pub(crate) mode: Mode,
    pub last_mode: Mode,
    pub temp_mode: bool,
    pub exit_temporary_mode: bool,

    operator_stack: Vec<Operator>,
    pub(crate) replacements: Vec<(Range<editor::Anchor>, String)>,

    pub(crate) marks: HashMap<String, Vec<Anchor>>,
    pub(crate) stored_visual_mode: Option<(Mode, Vec<bool>)>,
    pub(crate) change_list: Vec<Vec<Anchor>>,
    pub(crate) change_list_position: Option<usize>,

    pub(crate) current_tx: Option<TransactionId>,
    pub(crate) current_anchor: Option<Selection<Anchor>>,
    pub(crate) undo_modes: HashMap<TransactionId, Mode>,

    selected_register: Option<char>,
    pub search: SearchState,

    editor: WeakView<Editor>,

    _subscriptions: Vec<Subscription>,
}

// Hack: Vim intercepts events dispatched to a window and updates the view in response.
// This means it needs a VisualContext. The easiest way to satisfy that constraint is
// to make Vim a "View" that is just never actually rendered.
impl Render for Vim {
    fn render(&mut self, _cx: &mut ViewContext<Self>) -> impl IntoElement {
        gpui::Empty
    }
}

enum VimEvent {
    Focused,
}
impl EventEmitter<VimEvent> for Vim {}

impl Vim {
    /// The namespace for Vim actions.
    const NAMESPACE: &'static str = "vim";

    pub fn new(cx: &mut ViewContext<Editor>) -> View<Self> {
        let editor = cx.view().clone();

        cx.new_view(|cx| Vim {
            mode: Mode::Normal,
            last_mode: Mode::Normal,
            temp_mode: false,
            exit_temporary_mode: false,
            operator_stack: Vec::new(),
            replacements: Vec::new(),

            marks: HashMap::default(),
            stored_visual_mode: None,
            change_list: Vec::new(),
            change_list_position: None,
            current_tx: None,
            current_anchor: None,
            undo_modes: HashMap::default(),

            selected_register: None,
            search: SearchState::default(),

            editor: editor.downgrade(),
            _subscriptions: vec![
                cx.observe_keystrokes(Self::observe_keystrokes),
                cx.subscribe(&editor, |this, _, event, cx| {
                    this.handle_editor_event(event, cx)
                }),
            ],
        })
    }

    fn register(editor: &mut Editor, cx: &mut ViewContext<Editor>) {
        if !editor.use_modal_editing() {
            return;
        }

        let mut was_enabled = Vim::enabled(cx);
        let mut was_toggle = VimSettings::get_global(cx).toggle_relative_line_numbers;
        cx.observe_global::<SettingsStore>(move |editor, cx| {
            let enabled = Vim::enabled(cx);
            let toggle = VimSettings::get_global(cx).toggle_relative_line_numbers;
            if enabled && was_enabled && (toggle != was_toggle) {
                if toggle {
                    let is_relative = editor
                        .addon::<VimAddon>()
                        .map(|vim| vim.view.read(cx).mode != Mode::Insert);
                    editor.set_relative_line_number(is_relative, cx)
                } else {
                    editor.set_relative_line_number(None, cx)
                }
            }
            was_toggle = VimSettings::get_global(cx).toggle_relative_line_numbers;
            if was_enabled == enabled {
                return;
            }
            was_enabled = enabled;
            if enabled {
                Self::activate(editor, cx)
            } else {
                Self::deactivate(editor, cx)
            }
        })
        .detach();
        if was_enabled {
            Self::activate(editor, cx)
        }
    }

    fn activate(editor: &mut Editor, cx: &mut ViewContext<Editor>) {
        let vim = Vim::new(cx);

        editor.register_addon(VimAddon { view: vim.clone() });

        vim.update(cx, |_, cx| {
            Vim::action(editor, cx, |vim, action: &SwitchMode, cx| {
                vim.switch_mode(action.0, false, cx)
            });

            Vim::action(editor, cx, |vim, action: &PushOperator, cx| {
                vim.push_operator(action.0.clone(), cx)
            });

            Vim::action(editor, cx, |vim, _: &ClearOperators, cx| {
                vim.clear_operator(cx)
            });
            Vim::action(editor, cx, |vim, n: &Number, cx| {
                vim.push_count_digit(n.0, cx);
            });
            Vim::action(editor, cx, |vim, _: &Tab, cx| {
                vim.input_ignored(" ".into(), cx)
            });
            Vim::action(editor, cx, |vim, _: &Enter, cx| {
                vim.input_ignored("\n".into(), cx)
            });

            normal::register(editor, cx);
            insert::register(editor, cx);
            motion::register(editor, cx);
            command::register(editor, cx);
            replace::register(editor, cx);
            indent::register(editor, cx);
            rewrap::register(editor, cx);
            object::register(editor, cx);
            visual::register(editor, cx);
            change_list::register(editor, cx);
            digraph::register(editor, cx);

            cx.defer(|vim, cx| {
                vim.focused(false, cx);
            })
        })
    }

    fn deactivate(editor: &mut Editor, cx: &mut ViewContext<Editor>) {
        editor.set_cursor_shape(CursorShape::Bar, cx);
        editor.set_clip_at_line_ends(false, cx);
        editor.set_collapse_matches(false);
        editor.set_input_enabled(true);
        editor.set_autoindent(true);
        editor.selections.line_mode = false;
        editor.unregister_addon::<VimAddon>();
        editor.set_relative_line_number(None, cx);
        if let Some(vim) = Vim::globals(cx).focused_vim() {
            if vim.entity_id() == cx.view().entity_id() {
                Vim::globals(cx).focused_vim = None;
            }
        }
    }

    /// Register an action on the editor.
    pub fn action<A: Action>(
        editor: &mut Editor,
        cx: &mut ViewContext<Vim>,
        f: impl Fn(&mut Vim, &A, &mut ViewContext<Vim>) + 'static,
    ) {
        let subscription = editor.register_action(cx.listener(f));
        cx.on_release(|_, _, _| drop(subscription)).detach();
    }

    pub fn editor(&self) -> Option<View<Editor>> {
        self.editor.upgrade()
    }

    pub fn workspace(&self, cx: &mut ViewContext<Self>) -> Option<View<Workspace>> {
        cx.window_handle()
            .downcast::<Workspace>()
            .and_then(|handle| handle.root(cx).ok())
    }

    pub fn pane(&self, cx: &mut ViewContext<Self>) -> Option<View<Pane>> {
        self.workspace(cx)
            .map(|workspace| workspace.read(cx).focused_pane(cx))
    }

    pub fn enabled(cx: &mut AppContext) -> bool {
        VimModeSetting::get_global(cx).0
    }

    /// Called whenever an keystroke is typed so vim can observe all actions
    /// and keystrokes accordingly.
    fn observe_keystrokes(&mut self, keystroke_event: &KeystrokeEvent, cx: &mut ViewContext<Self>) {
        if self.exit_temporary_mode {
            self.exit_temporary_mode = false;
            // Don't switch to insert mode if the action is temporary_normal.
            if let Some(action) = keystroke_event.action.as_ref() {
                if action.as_any().downcast_ref::<TemporaryNormal>().is_some() {
                    return;
                }
            }
            self.switch_mode(Mode::Insert, false, cx)
        }
        if let Some(action) = keystroke_event.action.as_ref() {
            // Keystroke is handled by the vim system, so continue forward
            if action.name().starts_with("vim::") {
                return;
            }
        } else if cx.has_pending_keystrokes() || keystroke_event.keystroke.is_ime_in_progress() {
            return;
        }

        if let Some(operator) = self.active_operator() {
            match operator {
                Operator::Literal { prefix } => {
                    self.handle_literal_keystroke(keystroke_event, prefix.unwrap_or_default(), cx);
                }
                _ if !operator.is_waiting(self.mode) => {
                    self.clear_operator(cx);
                    self.stop_recording_immediately(Box::new(ClearOperators), cx)
                }
                _ => {}
            }
        }
    }

    fn handle_editor_event(&mut self, event: &EditorEvent, cx: &mut ViewContext<Self>) {
        match event {
            EditorEvent::Focused => self.focused(true, cx),
            EditorEvent::Blurred => self.blurred(cx),
            EditorEvent::SelectionsChanged { local: true } => {
                self.local_selections_changed(cx);
            }
            EditorEvent::InputIgnored { text } => {
                self.input_ignored(text.clone(), cx);
                Vim::globals(cx).observe_insertion(text, None)
            }
            EditorEvent::InputHandled {
                text,
                utf16_range_to_replace: range_to_replace,
            } => Vim::globals(cx).observe_insertion(text, range_to_replace.clone()),
            EditorEvent::TransactionBegun { transaction_id } => {
                self.transaction_begun(*transaction_id, cx)
            }
            EditorEvent::TransactionUndone { transaction_id } => {
                self.transaction_undone(transaction_id, cx)
            }
            EditorEvent::Edited { .. } => self.push_to_change_list(cx),
            EditorEvent::FocusedIn => self.sync_vim_settings(cx),
            EditorEvent::CursorShapeChanged => self.cursor_shape_changed(cx),
            _ => {}
        }
    }

    fn push_operator(&mut self, operator: Operator, cx: &mut ViewContext<Self>) {
        if matches!(
            operator,
            Operator::Change
                | Operator::Delete
                | Operator::Replace
                | Operator::Indent
                | Operator::Outdent
                | Operator::Lowercase
                | Operator::Uppercase
                | Operator::OppositeCase
                | Operator::ToggleComments
        ) {
            self.start_recording(cx)
        };
        // Since these operations can only be entered with pre-operators,
        // we need to clear the previous operators when pushing,
        // so that the current stack is the most correct
        if matches!(
            operator,
            Operator::AddSurrounds { .. }
                | Operator::ChangeSurrounds { .. }
                | Operator::DeleteSurrounds
        ) {
            self.operator_stack.clear();
            if let Operator::AddSurrounds { target: None } = operator {
                self.start_recording(cx);
            }
        };
        self.operator_stack.push(operator);
        self.sync_vim_settings(cx);
    }

    pub fn switch_mode(&mut self, mode: Mode, leave_selections: bool, cx: &mut ViewContext<Self>) {
        if self.temp_mode && mode == Mode::Normal {
            self.temp_mode = false;
            self.switch_mode(Mode::Normal, leave_selections, cx);
            self.switch_mode(Mode::Insert, false, cx);
            return;
        } else if self.temp_mode
            && !matches!(mode, Mode::Visual | Mode::VisualLine | Mode::VisualBlock)
        {
            self.temp_mode = false;
        }

        let last_mode = self.mode;
        let prior_mode = self.last_mode;
        let prior_tx = self.current_tx;
        self.last_mode = last_mode;
        self.mode = mode;
        self.operator_stack.clear();
        self.selected_register.take();
        if mode == Mode::Normal || mode != last_mode {
            self.current_tx.take();
            self.current_anchor.take();
        }
        if mode != Mode::Insert && mode != Mode::Replace {
            Vim::take_count(cx);
        }

        // Sync editor settings like clip mode
        self.sync_vim_settings(cx);

        if VimSettings::get_global(cx).toggle_relative_line_numbers
            && self.mode != self.last_mode
            && (self.mode == Mode::Insert || self.last_mode == Mode::Insert)
        {
            self.update_editor(cx, |vim, editor, cx| {
                let is_relative = vim.mode != Mode::Insert;
                editor.set_relative_line_number(Some(is_relative), cx)
            });
        }

        if leave_selections {
            return;
        }

        if !mode.is_visual() && last_mode.is_visual() {
            self.create_visual_marks(last_mode, cx);
        }

        // Adjust selections
        self.update_editor(cx, |vim, editor, cx| {
            if last_mode != Mode::VisualBlock && last_mode.is_visual() && mode == Mode::VisualBlock
            {
                vim.visual_block_motion(true, editor, cx, |_, point, goal| Some((point, goal)))
            }
            if last_mode == Mode::Insert || last_mode == Mode::Replace {
                if let Some(prior_tx) = prior_tx {
                    editor.group_until_transaction(prior_tx, cx)
                }
            }

            editor.change_selections(None, cx, |s| {
                // we cheat with visual block mode and use multiple cursors.
                // the cost of this cheat is we need to convert back to a single
                // cursor whenever vim would.
                if last_mode == Mode::VisualBlock
                    && (mode != Mode::VisualBlock && mode != Mode::Insert)
                {
                    let tail = s.oldest_anchor().tail();
                    let head = s.newest_anchor().head();
                    s.select_anchor_ranges(vec![tail..head]);
                } else if last_mode == Mode::Insert
                    && prior_mode == Mode::VisualBlock
                    && mode != Mode::VisualBlock
                {
                    let pos = s.first_anchor().head();
                    s.select_anchor_ranges(vec![pos..pos])
                }

                let snapshot = s.display_map();
                if let Some(pending) = s.pending.as_mut() {
                    if pending.selection.reversed && mode.is_visual() && !last_mode.is_visual() {
                        let mut end = pending.selection.end.to_point(&snapshot.buffer_snapshot);
                        end = snapshot
                            .buffer_snapshot
                            .clip_point(end + Point::new(0, 1), Bias::Right);
                        pending.selection.end = snapshot.buffer_snapshot.anchor_before(end);
                    }
                }

                s.move_with(|map, selection| {
                    if last_mode.is_visual() && !mode.is_visual() {
                        let mut point = selection.head();
                        if !selection.reversed && !selection.is_empty() {
                            point = movement::left(map, selection.head());
                        }
                        selection.collapse_to(point, selection.goal)
                    } else if !last_mode.is_visual() && mode.is_visual() && selection.is_empty() {
                        selection.end = movement::right(map, selection.start);
                    }
                });
            })
        });
    }

    pub fn take_count(cx: &mut AppContext) -> Option<usize> {
        let global_state = cx.global_mut::<VimGlobals>();
        if global_state.dot_replaying {
            return global_state.recorded_count;
        }

        let count = if global_state.post_count.is_none() && global_state.pre_count.is_none() {
            return None;
        } else {
            Some(
                global_state.post_count.take().unwrap_or(1)
                    * global_state.pre_count.take().unwrap_or(1),
            )
        };

        if global_state.dot_recording {
            global_state.recorded_count = count;
        }
        count
    }

    pub fn cursor_shape(&self) -> CursorShape {
        match self.mode {
            Mode::Normal => {
                if self.operator_stack.is_empty() {
                    CursorShape::Block
                } else {
                    CursorShape::Underline
                }
            }
            Mode::Replace => CursorShape::Underline,
            Mode::Visual | Mode::VisualLine | Mode::VisualBlock => CursorShape::Block,
            Mode::Insert => CursorShape::Bar,
        }
    }

    pub fn editor_input_enabled(&self) -> bool {
        match self.mode {
            Mode::Insert => {
                if let Some(operator) = self.operator_stack.last() {
                    !operator.is_waiting(self.mode)
                } else {
                    true
                }
            }
            Mode::Normal | Mode::Replace | Mode::Visual | Mode::VisualLine | Mode::VisualBlock => {
                false
            }
        }
    }

    pub fn should_autoindent(&self) -> bool {
        !(self.mode == Mode::Insert && self.last_mode == Mode::VisualBlock)
    }

    pub fn clip_at_line_ends(&self) -> bool {
        match self.mode {
            Mode::Insert | Mode::Visual | Mode::VisualLine | Mode::VisualBlock | Mode::Replace => {
                false
            }
            Mode::Normal => true,
        }
    }

    pub fn extend_key_context(&self, context: &mut KeyContext, cx: &AppContext) {
        let mut mode = match self.mode {
            Mode::Normal => "normal",
            Mode::Visual | Mode::VisualLine | Mode::VisualBlock => "visual",
            Mode::Insert => "insert",
            Mode::Replace => "replace",
        }
        .to_string();

        let mut operator_id = "none";

        let active_operator = self.active_operator();
        if active_operator.is_none() && cx.global::<VimGlobals>().pre_count.is_some()
            || active_operator.is_some() && cx.global::<VimGlobals>().post_count.is_some()
        {
            context.add("VimCount");
        }

        if let Some(active_operator) = active_operator {
            if active_operator.is_waiting(self.mode) {
                if matches!(active_operator, Operator::Literal { .. }) {
                    mode = "literal".to_string();
                } else {
                    mode = "waiting".to_string();
                }
            } else {
                operator_id = active_operator.id();
                mode = "operator".to_string();
            }
        }

        if mode == "normal" || mode == "visual" || mode == "operator" {
            context.add("VimControl");
        }
        context.set("vim_mode", mode);
        context.set("vim_operator", operator_id);
    }

    fn focused(&mut self, preserve_selection: bool, cx: &mut ViewContext<Self>) {
        let Some(editor) = self.editor() else {
            return;
        };
        let newest_selection_empty = editor.update(cx, |editor, cx| {
            editor.selections.newest::<usize>(cx).is_empty()
        });
        let editor = editor.read(cx);
        let editor_mode = editor.mode();

        if editor_mode == EditorMode::Full
                && !newest_selection_empty
                && self.mode == Mode::Normal
                // When following someone, don't switch vim mode.
                && editor.leader_peer_id().is_none()
        {
            if preserve_selection {
                self.switch_mode(Mode::Visual, true, cx);
            } else {
                self.update_editor(cx, |_, editor, cx| {
                    editor.set_clip_at_line_ends(false, cx);
                    editor.change_selections(None, cx, |s| {
                        s.move_with(|_, selection| {
                            selection.collapse_to(selection.start, selection.goal)
                        })
                    });
                });
            }
        }

        cx.emit(VimEvent::Focused);
        self.sync_vim_settings(cx);

        if VimSettings::get_global(cx).toggle_relative_line_numbers {
            if let Some(old_vim) = Vim::globals(cx).focused_vim() {
                if old_vim.entity_id() != cx.view().entity_id() {
                    old_vim.update(cx, |vim, cx| {
                        vim.update_editor(cx, |_, editor, cx| {
                            editor.set_relative_line_number(None, cx)
                        });
                    });

                    self.update_editor(cx, |vim, editor, cx| {
                        let is_relative = vim.mode != Mode::Insert;
                        editor.set_relative_line_number(Some(is_relative), cx)
                    });
                }
            } else {
                self.update_editor(cx, |vim, editor, cx| {
                    let is_relative = vim.mode != Mode::Insert;
                    editor.set_relative_line_number(Some(is_relative), cx)
                });
            }
        }
        Vim::globals(cx).focused_vim = Some(cx.view().downgrade());
    }

    fn blurred(&mut self, cx: &mut ViewContext<Self>) {
        self.stop_recording_immediately(NormalBefore.boxed_clone(), cx);
        self.store_visual_marks(cx);
        self.clear_operator(cx);
        self.update_editor(cx, |_, editor, cx| {
            editor.set_cursor_shape(language::CursorShape::Hollow, cx);
        });
    }

    fn cursor_shape_changed(&mut self, cx: &mut ViewContext<Self>) {
        self.update_editor(cx, |vim, editor, cx| {
            editor.set_cursor_shape(vim.cursor_shape(), cx);
        });
    }

    fn update_editor<S>(
        &mut self,
        cx: &mut ViewContext<Self>,
        update: impl FnOnce(&mut Self, &mut Editor, &mut ViewContext<Editor>) -> S,
    ) -> Option<S> {
        let editor = self.editor.upgrade()?;
        Some(editor.update(cx, |editor, cx| update(self, editor, cx)))
    }

    fn editor_selections(&mut self, cx: &mut ViewContext<Self>) -> Vec<Range<Anchor>> {
        self.update_editor(cx, |_, editor, _| {
            editor
                .selections
                .disjoint_anchors()
                .iter()
                .map(|selection| selection.tail()..selection.head())
                .collect()
        })
        .unwrap_or_default()
    }

    /// When doing an action that modifies the buffer, we start recording so that `.`
    /// will replay the action.
    pub fn start_recording(&mut self, cx: &mut ViewContext<Self>) {
        Vim::update_globals(cx, |globals, cx| {
            if !globals.dot_replaying {
                globals.dot_recording = true;
                globals.recording_actions = Default::default();
                globals.recorded_count = None;

                let selections = self.editor().map(|editor| {
                    editor.update(cx, |editor, cx| {
                        (
                            editor.selections.oldest::<Point>(cx),
                            editor.selections.newest::<Point>(cx),
                        )
                    })
                });

                if let Some((oldest, newest)) = selections {
                    globals.recorded_selection = match self.mode {
                        Mode::Visual if newest.end.row == newest.start.row => {
                            RecordedSelection::SingleLine {
                                cols: newest.end.column - newest.start.column,
                            }
                        }
                        Mode::Visual => RecordedSelection::Visual {
                            rows: newest.end.row - newest.start.row,
                            cols: newest.end.column,
                        },
                        Mode::VisualLine => RecordedSelection::VisualLine {
                            rows: newest.end.row - newest.start.row,
                        },
                        Mode::VisualBlock => RecordedSelection::VisualBlock {
                            rows: newest.end.row.abs_diff(oldest.start.row),
                            cols: newest.end.column.abs_diff(oldest.start.column),
                        },
                        _ => RecordedSelection::None,
                    }
                } else {
                    globals.recorded_selection = RecordedSelection::None;
                }
            }
        })
    }

    pub fn stop_replaying(&mut self, cx: &mut ViewContext<Self>) {
        let globals = Vim::globals(cx);
        globals.dot_replaying = false;
        if let Some(replayer) = globals.replayer.take() {
            replayer.stop();
        }
    }

    /// When finishing an action that modifies the buffer, stop recording.
    /// as you usually call this within a keystroke handler we also ensure that
    /// the current action is recorded.
    pub fn stop_recording(&mut self, cx: &mut ViewContext<Self>) {
        let globals = Vim::globals(cx);
        if globals.dot_recording {
            globals.stop_recording_after_next_action = true;
        }
        self.exit_temporary_mode = self.temp_mode;
    }

    /// Stops recording actions immediately rather than waiting until after the
    /// next action to stop recording.
    ///
    /// This doesn't include the current action.
    pub fn stop_recording_immediately(
        &mut self,
        action: Box<dyn Action>,
        cx: &mut ViewContext<Self>,
    ) {
        let globals = Vim::globals(cx);
        if globals.dot_recording {
            globals
                .recording_actions
                .push(ReplayableAction::Action(action.boxed_clone()));
            globals.recorded_actions = mem::take(&mut globals.recording_actions);
            globals.dot_recording = false;
            globals.stop_recording_after_next_action = false;
        }
        self.exit_temporary_mode = self.temp_mode;
    }

    /// Explicitly record one action (equivalents to start_recording and stop_recording)
    pub fn record_current_action(&mut self, cx: &mut ViewContext<Self>) {
        self.start_recording(cx);
        self.stop_recording(cx);
    }

    fn push_count_digit(&mut self, number: usize, cx: &mut ViewContext<Self>) {
        if self.active_operator().is_some() {
            let post_count = Vim::globals(cx).post_count.unwrap_or(0);

            Vim::globals(cx).post_count = Some(
                post_count
                    .checked_mul(10)
                    .and_then(|post_count| post_count.checked_add(number))
                    .unwrap_or(post_count),
            )
        } else {
            let pre_count = Vim::globals(cx).pre_count.unwrap_or(0);

            Vim::globals(cx).pre_count = Some(
                pre_count
                    .checked_mul(10)
                    .and_then(|pre_count| pre_count.checked_add(number))
                    .unwrap_or(pre_count),
            )
        }
        // update the keymap so that 0 works
        self.sync_vim_settings(cx)
    }

    fn select_register(&mut self, register: Arc<str>, cx: &mut ViewContext<Self>) {
        if register.chars().count() == 1 {
            self.selected_register
                .replace(register.chars().next().unwrap());
        }
        self.operator_stack.clear();
        self.sync_vim_settings(cx);
    }

    fn maybe_pop_operator(&mut self) -> Option<Operator> {
        self.operator_stack.pop()
    }

    fn pop_operator(&mut self, cx: &mut ViewContext<Self>) -> Operator {
        let popped_operator = self.operator_stack.pop()
            .expect("Operator popped when no operator was on the stack. This likely means there is an invalid keymap config");
        self.sync_vim_settings(cx);
        popped_operator
    }

    fn clear_operator(&mut self, cx: &mut ViewContext<Self>) {
        Vim::take_count(cx);
        self.selected_register.take();
        self.operator_stack.clear();
        self.sync_vim_settings(cx);
    }

    fn active_operator(&self) -> Option<Operator> {
        self.operator_stack.last().cloned()
    }

    fn transaction_begun(&mut self, transaction_id: TransactionId, _: &mut ViewContext<Self>) {
        let mode = if (self.mode == Mode::Insert
            || self.mode == Mode::Replace
            || self.mode == Mode::Normal)
            && self.current_tx.is_none()
        {
            self.current_tx = Some(transaction_id);
            self.last_mode
        } else {
            self.mode
        };
        if mode == Mode::VisualLine || mode == Mode::VisualBlock {
            self.undo_modes.insert(transaction_id, mode);
        }
    }

    fn transaction_undone(&mut self, transaction_id: &TransactionId, cx: &mut ViewContext<Self>) {
        match self.mode {
            Mode::VisualLine | Mode::VisualBlock | Mode::Visual => {
                self.update_editor(cx, |vim, editor, cx| {
                    let original_mode = vim.undo_modes.get(transaction_id);
                    editor.change_selections(None, cx, |s| match original_mode {
                        Some(Mode::VisualLine) => {
                            s.move_with(|map, selection| {
                                selection.collapse_to(
                                    map.prev_line_boundary(selection.start.to_point(map)).1,
                                    SelectionGoal::None,
                                )
                            });
                        }
                        Some(Mode::VisualBlock) => {
                            let mut first = s.first_anchor();
                            first.collapse_to(first.start, first.goal);
                            s.select_anchors(vec![first]);
                        }
                        _ => {
                            s.move_with(|map, selection| {
                                selection.collapse_to(
                                    map.clip_at_line_end(selection.start),
                                    selection.goal,
                                );
                            });
                        }
                    });
                });
                self.switch_mode(Mode::Normal, true, cx)
            }
            Mode::Normal => {
                self.update_editor(cx, |_, editor, cx| {
                    editor.change_selections(None, cx, |s| {
                        s.move_with(|map, selection| {
                            selection
                                .collapse_to(map.clip_at_line_end(selection.end), selection.goal)
                        })
                    })
                });
            }
            Mode::Insert | Mode::Replace => {}
        }
    }

    fn local_selections_changed(&mut self, cx: &mut ViewContext<Self>) {
        let Some(editor) = self.editor() else { return };

        if editor.read(cx).leader_peer_id().is_some() {
            return;
        }

        let newest = editor.read(cx).selections.newest_anchor().clone();
        let is_multicursor = editor.read(cx).selections.count() > 1;
        if self.mode == Mode::Insert && self.current_tx.is_some() {
            if self.current_anchor.is_none() {
                self.current_anchor = Some(newest);
            } else if self.current_anchor.as_ref().unwrap() != &newest {
                if let Some(tx_id) = self.current_tx.take() {
                    self.update_editor(cx, |_, editor, cx| {
                        editor.group_until_transaction(tx_id, cx)
                    });
                }
            }
        } else if self.mode == Mode::Normal && newest.start != newest.end {
            if matches!(newest.goal, SelectionGoal::HorizontalRange { .. }) {
                self.switch_mode(Mode::VisualBlock, false, cx);
            } else {
                self.switch_mode(Mode::Visual, false, cx)
            }
        } else if newest.start == newest.end
            && !is_multicursor
            && [Mode::Visual, Mode::VisualLine, Mode::VisualBlock].contains(&self.mode)
        {
            self.switch_mode(Mode::Normal, true, cx);
        }
    }

    fn input_ignored(&mut self, text: Arc<str>, cx: &mut ViewContext<Self>) {
        if text.is_empty() {
            return;
        }

        match self.active_operator() {
            Some(Operator::FindForward { before }) => {
                let find = Motion::FindForward {
                    before,
                    char: text.chars().next().unwrap(),
                    mode: if VimSettings::get_global(cx).use_multiline_find {
                        FindRange::MultiLine
                    } else {
                        FindRange::SingleLine
                    },
                    smartcase: VimSettings::get_global(cx).use_smartcase_find,
                };
                Vim::globals(cx).last_find = Some(find.clone());
                self.motion(find, cx)
            }
            Some(Operator::FindBackward { after }) => {
                let find = Motion::FindBackward {
                    after,
                    char: text.chars().next().unwrap(),
                    mode: if VimSettings::get_global(cx).use_multiline_find {
                        FindRange::MultiLine
                    } else {
                        FindRange::SingleLine
                    },
                    smartcase: VimSettings::get_global(cx).use_smartcase_find,
                };
                Vim::globals(cx).last_find = Some(find.clone());
                self.motion(find, cx)
            }
            Some(Operator::Sneak { first_char }) => {
                if let Some(first_char) = first_char {
                    if let Some(second_char) = text.chars().next() {
                        let sneak = Motion::Sneak {
                            first_char,
                            second_char,
                            smartcase: VimSettings::get_global(cx).use_smartcase_find,
                        };
                        Vim::globals(cx).last_find = Some((&sneak).clone());
                        self.motion(sneak, cx)
                    }
                } else {
                    let first_char = text.chars().next();
                    self.pop_operator(cx);
                    self.push_operator(Operator::Sneak { first_char }, cx);
                }
            }
            Some(Operator::SneakBackward { first_char }) => {
                if let Some(first_char) = first_char {
                    if let Some(second_char) = text.chars().next() {
                        let sneak = Motion::SneakBackward {
                            first_char,
                            second_char,
                            smartcase: VimSettings::get_global(cx).use_smartcase_find,
                        };
                        Vim::globals(cx).last_find = Some((&sneak).clone());
                        self.motion(sneak, cx)
                    }
                } else {
                    let first_char = text.chars().next();
                    self.pop_operator(cx);
                    self.push_operator(Operator::SneakBackward { first_char }, cx);
                }
            }
            Some(Operator::Replace) => match self.mode {
                Mode::Normal => self.normal_replace(text, cx),
                Mode::Visual | Mode::VisualLine | Mode::VisualBlock => {
                    self.visual_replace(text, cx)
                }
                _ => self.clear_operator(cx),
            },
            Some(Operator::Digraph { first_char }) => {
                if let Some(first_char) = first_char {
                    if let Some(second_char) = text.chars().next() {
                        self.insert_digraph(first_char, second_char, cx);
                    }
                } else {
                    let first_char = text.chars().next();
                    self.pop_operator(cx);
                    self.push_operator(Operator::Digraph { first_char }, cx);
                }
            }
            Some(Operator::Literal { prefix }) => {
                self.handle_literal_input(prefix.unwrap_or_default(), &text, cx)
            }
            Some(Operator::AddSurrounds { target }) => match self.mode {
                Mode::Normal => {
                    if let Some(target) = target {
                        self.add_surrounds(text, target, cx);
                        self.clear_operator(cx);
                    }
                }
                Mode::Visual | Mode::VisualLine | Mode::VisualBlock => {
                    self.add_surrounds(text, SurroundsType::Selection, cx);
                    self.clear_operator(cx);
                }
                _ => self.clear_operator(cx),
            },
            Some(Operator::ChangeSurrounds { target }) => match self.mode {
                Mode::Normal => {
                    if let Some(target) = target {
                        self.change_surrounds(text, target, cx);
                        self.clear_operator(cx);
                    }
                }
                _ => self.clear_operator(cx),
            },
            Some(Operator::DeleteSurrounds) => match self.mode {
                Mode::Normal => {
                    self.delete_surrounds(text, cx);
                    self.clear_operator(cx);
                }
                _ => self.clear_operator(cx),
            },
            Some(Operator::Mark) => self.create_mark(text, false, cx),
            Some(Operator::RecordRegister) => {
                self.record_register(text.chars().next().unwrap(), cx)
            }
            Some(Operator::ReplayRegister) => {
                self.replay_register(text.chars().next().unwrap(), cx)
            }
            Some(Operator::Register) => match self.mode {
                Mode::Insert => {
                    self.update_editor(cx, |_, editor, cx| {
                        if let Some(register) = Vim::update_globals(cx, |globals, cx| {
                            globals.read_register(text.chars().next(), Some(editor), cx)
                        }) {
                            editor.do_paste(
                                &register.text.to_string(),
                                register.clipboard_selections.clone(),
                                false,
                                cx,
                            )
                        }
                    });
                    self.clear_operator(cx);
                }
                _ => {
                    self.select_register(text, cx);
                }
            },
            Some(Operator::Jump { line }) => self.jump(text, line, cx),
            _ => {
                if self.mode == Mode::Replace {
                    self.multi_replace(text, cx)
                }
            }
        }
    }

    fn sync_vim_settings(&mut self, cx: &mut ViewContext<Self>) {
        self.update_editor(cx, |vim, editor, cx| {
            editor.set_cursor_shape(vim.cursor_shape(), cx);
            editor.set_clip_at_line_ends(vim.clip_at_line_ends(), cx);
            editor.set_collapse_matches(true);
            editor.set_input_enabled(vim.editor_input_enabled());
            editor.set_autoindent(vim.should_autoindent());
            editor.selections.line_mode = matches!(vim.mode, Mode::VisualLine);
            editor.set_inline_completions_enabled(matches!(vim.mode, Mode::Insert | Mode::Replace));
        });
        cx.notify()
    }
}<|MERGE_RESOLUTION|>--- conflicted
+++ resolved
@@ -37,16 +37,10 @@
 use state::{Mode, Operator, RecordedSelection, SearchState, VimGlobals};
 use std::{mem, ops::Range, sync::Arc};
 use surrounds::SurroundsType;
-<<<<<<< HEAD
-use ui::{IntoElement, VisualContext};
-use vim_settings::{VimModeSetting, VimSettings};
-use workspace::{self, Pane, Workspace};
-=======
 use theme::ThemeSettings;
 use ui::{px, IntoElement, VisualContext};
-use vim_mode_setting::VimModeSetting;
+use vim_settings::{VimModeSetting, VimSettings};
 use workspace::{self, Pane, ResizeIntent, Workspace};
->>>>>>> 5f6b200d
 
 use crate::state::ReplayableAction;
 
@@ -82,15 +76,11 @@
         InnerObject,
         FindForward,
         FindBackward,
-<<<<<<< HEAD
         Sneak,
         SneakBackward,
-        OpenDefaultKeymap
-=======
         OpenDefaultKeymap,
         MaximizePane,
         ResetPaneSizes,
->>>>>>> 5f6b200d
     ]
 );
 
