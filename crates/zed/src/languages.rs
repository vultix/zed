--- conflicted
+++ resolved
@@ -140,17 +140,16 @@
         vec![Arc::new(yaml::YamlLspAdapter::new(node_runtime.clone()))],
     );
     language(
-<<<<<<< HEAD
-        "php",
-        tree_sitter_php::language(),
-        vec![Arc::new(php::IntelephenseLspAdapter::new(node_runtime))],
-=======
         "svelte",
         tree_sitter_svelte::language(),
         vec![Arc::new(svelte::SvelteLspAdapter::new(
             node_runtime.clone(),
         ))],
->>>>>>> 10a1df3f
+    );
+    language(
+        "php",
+        tree_sitter_php::language(),
+        vec![Arc::new(php::IntelephenseLspAdapter::new(node_runtime))],
     );
 }
 
