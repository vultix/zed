--- conflicted
+++ resolved
@@ -6,34 +6,22 @@
 
 use connected_view::ConnectedView;
 use dirs::home_dir;
-<<<<<<< HEAD
-use futures::channel::mpsc::UnboundedSender;
-=======
->>>>>>> 8c1d4d87
 use gpui::{
     actions, elements::*, geometry::vector::vec2f, AnyViewHandle, AppContext, Entity, ModelHandle,
     MutableAppContext, View, ViewContext, ViewHandle,
 };
-<<<<<<< HEAD
-use modal::deploy_modal;
-=======
 use modal_view::deploy_modal;
 use model::{Event, Terminal, TerminalBuilder, TerminalError};
 
 use connected_el::TermDimensions;
->>>>>>> 8c1d4d87
 use project::{LocalWorktree, Project, ProjectPath};
 use settings::{Settings, WorkingDirectory};
 use smallvec::SmallVec;
 use std::path::{Path, PathBuf};
-use terminal_element::TerminalEl;
 use workspace::{Item, Workspace};
 
-<<<<<<< HEAD
-=======
 use crate::connected_el::TerminalEl;
 
->>>>>>> 8c1d4d87
 const DEBUG_TERMINAL_WIDTH: f32 = 1000.; //This needs to be wide enough that the prompt can fill the whole space.
 const DEBUG_TERMINAL_HEIGHT: f32 = 200.;
 const DEBUG_CELL_WIDTH: f32 = 5.;
@@ -45,14 +33,8 @@
 pub fn init(cx: &mut MutableAppContext) {
     cx.add_action(TerminalView::deploy);
     cx.add_action(deploy_modal);
-<<<<<<< HEAD
-    cx.add_action(Terminal::copy);
-    cx.add_action(Terminal::paste);
-    cx.add_action(Terminal::clear);
-=======
 
     connected_view::init(cx);
->>>>>>> 8c1d4d87
 }
 
 //Make terminal view an enum, that can give you views for the error and non-error states
@@ -154,86 +136,6 @@
             associated_directory: None,
         }
     }
-<<<<<<< HEAD
-
-    fn input(&mut self, text: &str, cx: &mut ViewContext<Self>) {
-        self.connection.update(cx, |connection, _| {
-            //TODO: This is probably not encoding UTF8 correctly (see alacritty/src/input.rs:L825-837)
-            connection.write_to_pty(text.to_string());
-        });
-
-        if self.has_bell {
-            self.has_bell = false;
-            cx.emit(Event::TitleChanged);
-        }
-    }
-
-    fn clear(&mut self, _: &Clear, cx: &mut ViewContext<Self>) {
-        self.connection
-            .update(cx, |connection, _| connection.clear());
-    }
-
-    ///Create a new Terminal in the current working directory or the user's home directory
-    fn deploy(workspace: &mut Workspace, _: &Deploy, cx: &mut ViewContext<Workspace>) {
-        let wd = get_wd_for_workspace(workspace, cx);
-        workspace.add_item(Box::new(cx.add_view(|cx| Terminal::new(wd, false, cx))), cx);
-    }
-
-    ///Attempt to paste the clipboard into the terminal
-    fn copy(&mut self, _: &Copy, cx: &mut ViewContext<Self>) {
-        let term = self.connection.read(cx).term.lock();
-        let copy_text = term.selection_to_string();
-        match copy_text {
-            Some(s) => cx.write_to_clipboard(ClipboardItem::new(s)),
-            None => (),
-        }
-    }
-
-    ///Attempt to paste the clipboard into the terminal
-    fn paste(&mut self, _: &Paste, cx: &mut ViewContext<Self>) {
-        if let Some(item) = cx.read_from_clipboard() {
-            self.connection.update(cx, |connection, _| {
-                connection.paste(item.text());
-            })
-        }
-    }
-
-    ///Synthesize the keyboard event corresponding to 'up'
-    fn up(&mut self, _: &Up, cx: &mut ViewContext<Self>) {
-        self.connection.update(cx, |connection, _| {
-            connection.try_keystroke(&Keystroke::parse("up").unwrap());
-        });
-    }
-
-    ///Synthesize the keyboard event corresponding to 'down'
-    fn down(&mut self, _: &Down, cx: &mut ViewContext<Self>) {
-        self.connection.update(cx, |connection, _| {
-            connection.try_keystroke(&Keystroke::parse("down").unwrap());
-        });
-    }
-
-    ///Synthesize the keyboard event corresponding to 'ctrl-c'
-    fn ctrl_c(&mut self, _: &CtrlC, cx: &mut ViewContext<Self>) {
-        self.connection.update(cx, |connection, _| {
-            connection.try_keystroke(&Keystroke::parse("ctrl-c").unwrap());
-        });
-    }
-
-    ///Synthesize the keyboard event corresponding to 'escape'
-    fn escape(&mut self, _: &Escape, cx: &mut ViewContext<Self>) {
-        self.connection.update(cx, |connection, _| {
-            connection.try_keystroke(&Keystroke::parse("escape").unwrap());
-        });
-    }
-
-    ///Synthesize the keyboard event corresponding to 'enter'
-    fn enter(&mut self, _: &Enter, cx: &mut ViewContext<Self>) {
-        self.connection.update(cx, |connection, _| {
-            connection.try_keystroke(&Keystroke::parse("enter").unwrap());
-        });
-    }
-=======
->>>>>>> 8c1d4d87
 }
 
 impl View for TerminalView {
@@ -269,19 +171,6 @@
             context.set.insert("ModalTerminal".into());
         }
         context
-    }
-
-    fn selected_text_range(&self, _: &AppContext) -> Option<std::ops::Range<usize>> {
-        Some(0..0)
-    }
-
-    fn replace_text_in_range(
-        &mut self,
-        _: Option<std::ops::Range<usize>>,
-        text: &str,
-        cx: &mut ViewContext<Self>,
-    ) {
-        self.input(text, cx);
     }
 }
 
